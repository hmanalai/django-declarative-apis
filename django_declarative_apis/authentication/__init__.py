#
# Copyright (c) 2019, salesforce.com, inc.
# All rights reserved.
# SPDX-License-Identifier: BSD-3-Clause
# For full license text, see the LICENSE file in the repo root or https://opensource.org/licenses/BSD-3-Clause
#

import abc
import typing


class AuthenticatorHint(typing.NamedTuple):
<<<<<<< HEAD
    """ Tuple to provide hints for authentication implementations.
=======
    """Tuple to provide hints for authentication implementations
>>>>>>> 20d78797

    header_hint: a string used to match the :code:`Authentication:` header.
    """

    header: str


class Authenticator(metaclass=abc.ABCMeta):
    """The base class for constructing an authenticator.

    The Authenticator class has two methods: :code:`is_authenticated` and :code:`challenge`.
    Both of these need to be overridden by the authenticator implementation that inherits from :code:`Authenticator` class.
    Otherwise, it will throw a :code:`NotImplementedError`.

    **Example**

    .. code-block::

        from django_declarative_apis.authentication import Authenticator

        class SampleAuthenticator(Authenticator):
            def is_authenticated(request):
                # authentication code

            def challenge(self, error):
                # challenge code
    """

    @abc.abstractmethod
    def is_authenticated(self, request):
        """Takes in the request as an argument and identifies whether the requester is valid."""
        raise NotImplementedError

    @abc.abstractmethod
    def challenge(self, error):
        """Results in the challenge response sent to the user

        This should result in a django.http.HttpResponse that should include information through the
        WWW-Authenticate header around expectations.
        """
        raise NotImplementedError


class AuthenticationResult(object):
    """A class definition that take in and stores the authentication header and detail of the result."""

    def __init__(self, detail=None, auth_header=None):
        self.detail = detail
        self.auth_header = auth_header


class NoAuthentication(AuthenticationResult, Authenticator):
    """
    Authentication handler that always returns
    True, so no authentication is needed, nor
    initiated.

    .. note::
        **Important:** In this implementation the :code:`challenge` method is missing and must be implemented by the user.
        Otherwise, it will raise :code:`NotImplementedError`.
    """

    def is_authenticated(self, request):
        return True


class AuthenticationSuccess(AuthenticationResult):
    """It is an instance of :code:`AuthenticationResult` and returns :code:`True`.
    It can be used as a return response in an authenticator implementation."""

    def __bool__(self):
        return True


class AuthenticationFailure(AuthenticationResult):
    """It is an instance of :code:`AuthenticationResult` returns :code:`False`.
    It can be used as a return response in an authenticator implementation.
    """

    def __bool__(self):
        return False


def validate_authentication_config(config):
    """Validate the computed configuration of authentication handlers

    The schema for the config is:

    {
        <AuthenticatorHint>: [<Authenticator>, <Authenticator>...],
        <AuthenticatorHint>: [<Authenticator>, <Authenticator>...],
    }

    AuthenticatorHints allow us to match Authorization headers for quick handler lookup. For example,
    if we want to use OAuth 1.0a, we could use an AuthenticatorHint.header value of 'OAuth ' as a key
    and a value of [django_declarative_apis.authentication.oauthilib.oauth1.TwoLeggedOauth1()]. This will
    ensure that any time an `Authorization: OAuth ...` header is seen, the appropriate authenticator is used.

    If there are more complexities to the authenticator (i.e. OAuth 1.0a allows for the transport of credentials
    through header, request body or query parameters, catch-alls are allowed by using a key of `None`:

    {
        None: [<Authenticator>],
    }

    The catch-all authenticators are always executed after matched authenticators.

    Note: This may need to get smarter in the future but was kept simple intentionally as it's executed on
          every request.
    """
    assert isinstance(config, typing.Mapping)
    for hint, authenticators in config.items():
        if not isinstance(hint, (AuthenticatorHint, type(None))):
            raise TypeError(
                "Authenticator hint must be an instance of authentication.AuthenticatorHint or None"
            )

        assert isinstance(authenticators, (list, tuple))
        for authenticator in authenticators:
            if not isinstance(authenticator, Authenticator):
                raise TypeError(
                    "Authenticator must be an instance of authentication.Authenticator"
                )<|MERGE_RESOLUTION|>--- conflicted
+++ resolved
@@ -10,11 +10,7 @@
 
 
 class AuthenticatorHint(typing.NamedTuple):
-<<<<<<< HEAD
     """ Tuple to provide hints for authentication implementations.
-=======
-    """Tuple to provide hints for authentication implementations
->>>>>>> 20d78797
 
     header_hint: a string used to match the :code:`Authentication:` header.
     """
